--- conflicted
+++ resolved
@@ -262,10 +262,7 @@
                 LEFT JOIN pg_class on (conname = relname)
                 LEFT JOIN pg_am on (relam = pg_am.oid)
            WHERE (nspname != 'pg_catalog' AND nspname != 'information_schema')
-<<<<<<< HEAD
-=======
                  AND conislocal
->>>>>>> 81f28957
            ORDER BY schema, 2, name"""
 
     def _from_catalog(self):
