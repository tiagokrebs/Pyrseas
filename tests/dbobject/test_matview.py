--- conflicted
+++ resolved
@@ -118,8 +118,4 @@
         inmap['schema public'].update({'materialized view mv1': {
             'definition': VIEW_DEFN, 'indexes': {'idx1': {'keys': ['mc3']}}}})
         sql = self.to_sql(inmap, stmts)
-<<<<<<< HEAD
-=======
-        print(sql)
->>>>>>> 4b1da08c
         assert sql == ["CREATE INDEX idx1 ON mv1 (mc3)"]