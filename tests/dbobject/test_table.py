# -*- coding: utf-8 -*-
"""Test tables"""

import unittest

from utils import PyrseasTestCase, fix_indent


TYPELIST = [
    ('SMALLINT', 'smallint'),
    ('INTEGER', 'integer'),
    ('BIGINT', 'bigint'),
    ('int', 'integer'),
    ('int2', 'smallint'),
    ('int4', 'integer'),
    ('int8', 'bigint'),
    ('NUMERIC', 'numeric'),
    ('NUMERIC(1)', 'numeric(1,0)'),
    ('NUMERIC(12)', 'numeric(12,0)'),
    ('NUMERIC(1000)', 'numeric(1000,0)'),
    ('NUMERIC(12,2)', 'numeric(12,2)'),
    ('NUMERIC(1000,500)', 'numeric(1000,500)'),
    ('DECIMAL', 'numeric'),
    ('dec(9,5)', 'numeric(9,5)'),
    ('REAL', 'real'),
    ('DOUBLE PRECISION', 'double precision'),
    ('FLOAT', 'double precision'),
    ('FLOAT(1)', 'real'),
    ('FLOAT(24)', 'real'),
    ('FLOAT(25)', 'double precision'),
    ('FLOAT(53)', 'double precision'),
    # SERIAL and BIGSERIAL have side effects
    ('MONEY', 'money'),
    ('CHARACTER(1)', 'character(1)'),
    ('CHARACTER VARYING(200000)', 'character varying(200000)'),
    ('CHAR(16)', 'character(16)'),
    ('VARCHAR(256)', 'character varying(256)'),
    ('TEXT', 'text'),
    ('CHAR', 'character(1)'),
    ('CHARACTER VARYING', 'character varying'),
    ('"char"', '"char"'),
    ('name', 'name'),
    ('bytea', 'bytea'),
    ('DATE', 'date'),
    ('TIME', 'time without time zone'),
    ('TIME WITHOUT TIME ZONE', 'time without time zone'),
    ('TIME WITH TIME ZONE', 'time with time zone'),
    ('TIMESTAMP', 'timestamp without time zone'),
    ('TIMESTAMP WITHOUT TIME ZONE', 'timestamp without time zone'),
    ('TIMESTAMP WITH TIME ZONE', 'timestamp with time zone'),
    ('TIME(0)', 'time(0) without time zone'),
    ('TIME(1) WITHOUT TIME ZONE', 'time(1) without time zone'),
    ('TIME(2) WITH TIME ZONE', 'time(2) with time zone'),
    ('TIMESTAMP(3)', 'timestamp(3) without time zone'),
    ('TIMESTAMP(4) WITHOUT TIME ZONE', 'timestamp(4) without time zone'),
    ('TIMESTAMP(5) WITH TIME ZONE', 'timestamp(5) with time zone'),
    ('INTERVAL', 'interval'),
    ('INTERVAL(6)', 'interval(6)'),
    ('INTERVAL YEAR', 'interval year'),
    ('INTERVAL MONTH', 'interval month'),
    ('INTERVAL DAY', 'interval day'),
    ('INTERVAL HOUR', 'interval hour'),
    ('INTERVAL MINUTE', 'interval minute'),
    ('INTERVAL SECOND', 'interval second'),
    ('INTERVAL YEAR TO MONTH', 'interval year to month'),
    ('INTERVAL DAY TO HOUR', 'interval day to hour'),
    ('INTERVAL DAY TO MINUTE', 'interval day to minute'),
    ('INTERVAL DAY TO SECOND', 'interval day to second'),
    ('INTERVAL HOUR TO MINUTE', 'interval hour to minute'),
    ('INTERVAL HOUR TO SECOND', 'interval hour to second'),
    ('INTERVAL MINUTE TO SECOND', 'interval minute to second'),
    ('INTERVAL SECOND(3)', 'interval second(3)'),
    ('INTERVAL HOUR TO SECOND(5)', 'interval hour to second(5)'),
    ('BOOLEAN', 'boolean'),
    ('POINT', 'point'),
    ('LINE', 'line'),
    ('LSEG', 'lseg'),
    ('BOX', 'box'),
    ('PATH', 'path'),
    ('POLYGON', 'polygon'),
    ('CIRCLE', 'circle'),
    ('cidr', 'cidr'),
    ('inet', 'inet'),
    ('macaddr', 'macaddr'),
    ('BIT(2)', 'bit(2)'),
    ('BIT VARYING(100)', 'bit varying(100)'),
    ('BIT', 'bit(1)'),
    ('BIT VARYING', 'bit varying'),
    ('tsvector', 'tsvector'),
    ('tsquery', 'tsquery'),
    ('UUID', 'uuid'),
    ('XML', 'xml')]

CREATE_STMT = "CREATE TABLE t1 (c1 integer, c2 text)"
COMMENT_STMT = "COMMENT ON TABLE t1 IS 'Test table t1'"


class TableToMapTestCase(PyrseasTestCase):
    """Test mapping of created tables"""

    def test_create_table(self):
        "Map a table with two columns"
        expmap = {'columns': [{'c1': {'type': 'integer'}},
                              {'c2': {'type': 'text'}}]}
        dbmap = self.db.execute_and_map(CREATE_STMT)
        self.assertEqual(dbmap['schema public']['table t1'], expmap)

    def test_data_types(self):
        "Map a table with columns for (almost) each native PostgreSQL type"
        colstab = []
        colsmap = []
        for colnum, (coltype, maptype) in enumerate(TYPELIST):
            col = "c%d" % (colnum + 1)
            colstab.append("%s %s" % (col, coltype))
            colsmap.append({col: {'type': maptype}})
        ddlstmt = "CREATE TABLE t1 (%s)" % ", ".join(colstab)
        expmap = {'columns': colsmap}
        dbmap = self.db.execute_and_map(ddlstmt)
        self.assertEqual(dbmap['schema public']['table t1'], expmap)

    def test_not_null(self):
        "Map a table with a NOT NULL column"
        ddlstmt = """CREATE TABLE t1 (c1 INTEGER, c2 INTEGER NULL,
                                      c3 INTEGER NOT NULL)"""
        expmap = {'columns': [{'c1': {'type': 'integer'}},
                              {'c2': {'type': 'integer'}},
                              {'c3': {'type': 'integer', 'not_null': True}}]}
        dbmap = self.db.execute_and_map(ddlstmt)
        self.assertEqual(dbmap['schema public']['table t1'], expmap)

    def test_column_defaults(self):
        "Map a table with various types and each with a DEFAULT clause"
        ddlstmt = """CREATE TABLE t1 (c1 INTEGER DEFAULT 12345,
                                      c2 NUMERIC DEFAULT 98.76,
                                      c3 REAL DEFAULT 15e-2,
                                      c4 TEXT DEFAULT 'Abc def',
                                      c5 DATE DEFAULT CURRENT_DATE,
                                      c6 TIMESTAMP WITH TIME ZONE
                                         DEFAULT CURRENT_TIMESTAMP,
                                      c7 BOOLEAN DEFAULT FALSE)"""
        expmap = {'columns': [
                    {'c1': {'type': 'integer', 'default': '12345'}},
                    {'c2': {'type': 'numeric', 'default': '98.76'}},
                    {'c3': {'type': 'real', 'default': '0.15'}},
                    {'c4': {'type': 'text', 'default': "'Abc def'::text"}},
                    {'c5': {'type': 'date', 'default': "('now'::text)::date"}},
                    {'c6': {'type': 'timestamp with time zone',
                            'default': 'now()'}},
                    {'c7': {'type': 'boolean', 'default': 'false'}}]}
        dbmap = self.db.execute_and_map(ddlstmt)
        self.assertEqual(dbmap['schema public']['table t1'], expmap)

    def test_map_table_comment(self):
        "Map a table comment"
        self.db.execute(CREATE_STMT)
        expmap = {'columns': [{'c1': {'type': 'integer'}},
                              {'c2': {'type': 'text'}}],
                  'description': 'Test table t1'}
        dbmap = self.db.execute_and_map(COMMENT_STMT)
        self.assertEqual(dbmap['schema public']['table t1'], expmap)

    def test_map_table_comment_quotes(self):
        "Map a table comment with quotes"
        self.db.execute(CREATE_STMT)
        expmap = {'columns': [{'c1': {'type': 'integer'}},
                              {'c2': {'type': 'text'}}],
                  'description': "A \"special\" person's table t1"}
        dbmap = self.db.execute_and_map("COMMENT ON TABLE t1 IS "
                                        "'A \"special\" person''s table t1'")
        self.assertEqual(dbmap['schema public']['table t1'], expmap)

    def test_map_column_comments(self):
        "Map two column comments"
        self.db.execute(CREATE_STMT)
        self.db.execute("COMMENT ON COLUMN t1.c1 IS 'Test column c1 of t1'")
        ddlstmt = "COMMENT ON COLUMN t1.c2 IS 'Test column c2 of t1'"
        expmap = {'columns': [{'c1': {'type': 'integer', 'description':
                                          'Test column c1 of t1'}},
                              {'c2': {'type': 'text', 'description':
                                          'Test column c2 of t1'}}]}
        dbmap = self.db.execute_and_map(ddlstmt)
        self.assertEqual(dbmap['schema public']['table t1'], expmap)

    def test_map_inherit(self):
        "Map a table that inherits from two other tables"
        self.db.execute(CREATE_STMT)
        self.db.execute("CREATE TABLE t2 (c3 integer)")
        ddlstmt = "CREATE TABLE t3 (c4 text) INHERITS (t1, t2)"
        expmap = {'columns': [{'c1': {'type': 'integer', 'inherited': True}},
                              {'c2': {'type': 'text', 'inherited': True}},
                              {'c3': {'type': 'integer', 'inherited': True}},
                              {'c4': {'type': 'text'}}],
                  'inherits': ['t1', 't2']}
        dbmap = self.db.execute_and_map(ddlstmt)
        self.assertEqual(dbmap['schema public']['table t3'], expmap)


class TableToSqlTestCase(PyrseasTestCase):
    """Test SQL generation of table statements from input schemas"""

    def test_create_table(self):
        "Create a two-column table"
        inmap = self.std_map()
        inmap['schema public'].update({'table t1': {
                    'columns': [{'c1': {'type': 'integer'}},
                               {'c2': {'type': 'text'}}]}})
        dbsql = self.db.process_map(inmap)
        self.assertEqual(fix_indent(dbsql[0]), CREATE_STMT)

    def test_create_table_with_defaults(self):
        "Create a table with two column DEFAULTs, one referring to a SEQUENCE"
        self.db.execute_commit("DROP SEQUENCE IF EXISTS t1_c1_seq")
        inmap = self.std_map()
        inmap['schema public'].update({'table t1': {
                    'columns': [{'c1': {
                                'type': 'integer',
                                'not_null': True,
                                'default': "nextval('t1_c1_seq'::regclass)"}},
                                {'c2': {'type': 'text', 'not_null': True}},
                                {'c3': {
                                'type': 'date', 'not_null': True,
                                'default': "('now'::text)::date"}}]},
                                       'sequence t1_c1_seq': {
                    'cache_value': 1, 'increment_by': 1, 'max_value': None,
                    'min_value': None, 'start_value': 1}})
        dbsql = self.db.process_map(inmap)
        self.assertEqual(fix_indent(dbsql[0]),
                         "CREATE TABLE t1 (c1 integer NOT NULL, "
                         "c2 text NOT NULL, "
                         "c3 date NOT NULL DEFAULT ('now'::text)::date)")
        self.assertEqual(fix_indent(dbsql[1]),
                         "CREATE SEQUENCE t1_c1_seq START WITH 1 "
                         "INCREMENT BY 1 NO MAXVALUE NO MINVALUE CACHE 1")
        self.assertEqual(dbsql[2], "ALTER TABLE t1 ALTER COLUMN c1 "
                         "SET DEFAULT nextval('t1_c1_seq'::regclass)")

    def test_bad_table_map(self):
        "Error creating a table with a bad map"
        inmap = self.std_map()
        inmap['schema public'].update({'t1': {
                    'columns': [{'c1': {'type': 'integer'}},
                                {'c2': {'type': 'text'}}]}})
        self.assertRaises(KeyError, self.db.process_map, inmap)

    def test_missing_columns(self):
        "Error creating a table with no columns"
        inmap = self.std_map()
        inmap['schema public'].update({'table t1': {'columns': []}})
        self.assertRaises(ValueError, self.db.process_map, inmap)

    def test_drop_table(self):
        "Drop an existing table"
        self.db.execute_commit(CREATE_STMT)
        inmap = self.std_map()
        dbsql = self.db.process_map(inmap)
        self.assertEqual(dbsql, ["DROP TABLE t1"])

    def test_rename_table(self):
        "Rename an existing table"
        self.db.execute_commit(CREATE_STMT)
        inmap = self.std_map()
        inmap['schema public'].update({'table t2': {
                    'oldname': 't1',
                    'columns': [{'c1': {'type': 'integer'}},
                                {'c2': {'type': 'text'}}]}})
        dbsql = self.db.process_map(inmap)
        self.assertEqual(dbsql, ["ALTER TABLE t1 RENAME TO t2"])

<<<<<<< HEAD
    def test_add_columns(self):
        "Add two new columns to a table"
        self.db.execute_commit(CREATE_STMT)
        inmap = self.std_map()
        inmap['schema public'].update({'table t1': {
                    'columns': [{'c1': {'type': 'integer'}},
                                {'c2': {'type': 'text'}},
                                {'c3': {'type': 'smallint', 'not_null': True}},
                                {'c4': {'type': 'date',
                                        'default': 'now()'}}]}})
        dbsql = self.db.process_map(inmap)
        self.assertEqual(fix_indent(dbsql[0]),
                "ALTER TABLE t1 ADD COLUMN c3 smallint NOT NULL")
        self.assertEqual(fix_indent(dbsql[1]),
                "ALTER TABLE t1 ADD COLUMN c4 date DEFAULT now()")

    def test_set_column_not_null(self):
        "Change a nullable column to NOT NULL"
        self.db.execute_commit(CREATE_STMT)
        inmap = self.std_map()
        inmap['schema public'].update({'table t1': {
                'columns': [{'c1': {'type': 'integer', 'not_null': True}},
                            {'c2': {'type': 'text'}}]}})
        dbsql = self.db.process_map(inmap)
        self.assertEqual(fix_indent(dbsql[0]),
                         "ALTER TABLE t1 ALTER COLUMN c1 SET NOT NULL")

    def test_change_column_types(self):
        "Change the datatypes of two columns"
        self.db.execute_commit(CREATE_STMT)
        inmap = self.std_map()
        inmap['schema public'].update({'table t1': {
                    'columns': [{'c1': {'type': 'bigint'}},
                                {'c2': {'type': 'varchar(25)'}}]}})
        dbsql = self.db.process_map(inmap)
        self.assertEqual(fix_indent(dbsql[0]),
                         "ALTER TABLE t1 ALTER COLUMN c1 TYPE bigint")
        self.assertEqual(fix_indent(dbsql[1]),
                         "ALTER TABLE t1 ALTER COLUMN c2 TYPE varchar(25)")

    def test_drop_column(self):
        "Drop a column from a table"
        self.db.execute_commit("CREATE TABLE t1 (c1 INTEGER, c2 TEXT, "
                               "c3 SMALLINT, c4 DATE)")
        inmap = self.std_map()
        inmap['schema public'].update({'table t1': {
                    'columns': [{'c1': {'type': 'integer'}},
                                {'c2': {'type': 'text'}},
                                {'c4': {'type': 'date',
                                        'default': 'now()'}}]}})
        dbsql = self.db.process_map(inmap)
        self.assertEqual(fix_indent(dbsql[0]), "ALTER TABLE t1 DROP COLUMN c3")

    def test_rename_column(self):
        "Rename a table column"
        self.db.execute_commit(CREATE_STMT)
        inmap = self.std_map()
        inmap['schema public'].update({'table t1': {
                    'columns': [{'c1': {'type': 'integer'}},
                                {'c3': {'type': 'text', 'oldname': 'c2'}}]}})
        dbsql = self.db.process_map(inmap)
        self.assertEqual(dbsql[0], "ALTER TABLE t1 RENAME COLUMN c2 TO c3")

=======
>>>>>>> 7fc6ace0

class TableCommentToSqlTestCase(PyrseasTestCase):
    """Test SQL generation of table and column COMMENT statements"""

    def _tblmap(self):
        "Return a table input map with a comment"
        inmap = self.std_map()
        inmap['schema public'].update({'table t1': {
                    'description': 'Test table t1',
                    'columns': [{'c1': {'type': 'integer'}},
                               {'c2': {'type': 'text'}}]}})
        return inmap

    def test_table_with_comment(self):
        "Create a table with a comment"
        dbsql = self.db.process_map(self._tblmap())
        self.assertEqual(fix_indent(dbsql[0]), CREATE_STMT)
        self.assertEqual(dbsql[1], COMMENT_STMT)

    def test_comment_on_table(self):
        "Create a comment for an existing table"
        self.db.execute_commit(CREATE_STMT)
        dbsql = self.db.process_map(self._tblmap())
        self.assertEqual(dbsql, [COMMENT_STMT])

    def test_table_comment_quotes(self):
        "Create a table comment with quotes"
        self.db.execute_commit(CREATE_STMT)
        inmap = self._tblmap()
        inmap['schema public']['table t1']['description'] = \
            "A \"special\" person's table t1"
        dbsql = self.db.process_map(inmap)
        self.assertEqual(dbsql, ["COMMENT ON TABLE t1 IS "
                                 "'A \"special\" person''s table t1'"])

    def test_drop_table_comment(self):
        "Drop a comment on an existing table"
        self.db.execute(CREATE_STMT)
        self.db.execute_commit(COMMENT_STMT)
        inmap = self._tblmap()
        del inmap['schema public']['table t1']['description']
        dbsql = self.db.process_map(inmap)
        self.assertEqual(dbsql, ["COMMENT ON TABLE t1 IS NULL"])

    def test_change_table_comment(self):
        "Change existing comment on a table"
        self.db.execute(CREATE_STMT)
        self.db.execute_commit(COMMENT_STMT)
        inmap = self._tblmap()
        inmap['schema public']['table t1'].update(
            {'description': 'Changed table t1'})
        dbsql = self.db.process_map(inmap)
        self.assertEqual(dbsql, ["COMMENT ON TABLE t1 IS 'Changed table t1'"])

    def test_create_column_comments(self):
        "Create a table with column comments"
        inmap = self._tblmap()
        inmap['schema public']['table t1']['columns'][0]['c1'].update(
            description='Test column c1')
        inmap['schema public']['table t1']['columns'][1]['c2'].update(
            description='Test column c2')
        dbsql = self.db.process_map(inmap)
        self.assertEqual(fix_indent(dbsql[0]), CREATE_STMT)
        self.assertEqual(dbsql[1], COMMENT_STMT)
        self.assertEqual(dbsql[2],
                         "COMMENT ON COLUMN t1.c1 IS 'Test column c1'")
        self.assertEqual(dbsql[3],
                         "COMMENT ON COLUMN t1.c2 IS 'Test column c2'")

    def test_add_column_comment(self):
        "Add a column comment to an existing table"
        inmap = self._tblmap()
        inmap['schema public']['table t1']['columns'][0]['c1'].update(
            description='Test column c1')
        self.db.execute(CREATE_STMT)
        self.db.execute_commit(COMMENT_STMT)
        dbsql = self.db.process_map(inmap)
        self.assertEqual(dbsql[0],
                         "COMMENT ON COLUMN t1.c1 IS 'Test column c1'")

    def test_add_column_with_comment(self):
        "Add a commented column to an existing table"
        inmap = self._tblmap()
        inmap['schema public']['table t1']['columns'].append({'c3': {
            'description': 'Test column c3', 'type': 'integer'}})
        self.db.execute(CREATE_STMT)
        self.db.execute_commit(COMMENT_STMT)
        dbsql = self.db.process_map(inmap)
        self.assertEqual(fix_indent(dbsql[0]),
                         "ALTER TABLE t1 ADD COLUMN c3 integer")
        self.assertEqual(dbsql[1],
                         "COMMENT ON COLUMN t1.c3 IS 'Test column c3'")

    def test_drop_column_comment(self):
        "Drop a column comment on an existing table"
        inmap = self._tblmap()
        self.db.execute(CREATE_STMT)
        self.db.execute(COMMENT_STMT)
        self.db.execute_commit("COMMENT ON COLUMN t1.c1 IS 'Test column c1'")
        dbsql = self.db.process_map(inmap)
        self.assertEqual(dbsql[0],
                         "COMMENT ON COLUMN t1.c1 IS NULL")

    def test_change_column_comment(self):
        "Add a column comment to an existing table"
        inmap = self._tblmap()
        inmap['schema public']['table t1']['columns'][0]['c1'].update(
            description='Changed column c1')
        self.db.execute(CREATE_STMT)
        self.db.execute_commit(COMMENT_STMT)
        dbsql = self.db.process_map(inmap)
        self.assertEqual(dbsql[0],
                         "COMMENT ON COLUMN t1.c1 IS 'Changed column c1'")


class TableInheritToSqlTestCase(PyrseasTestCase):
    """Test SQL generation of table inheritance statements"""

    def test_table_inheritance(self):
        "Create a table that inherits from another"
        inmap = self.std_map()
        inmap['schema public'].update({'table t1': {
                    'columns': [{'c1': {'type': 'integer'}},
                               {'c2': {'type': 'text'}}]}})
        inmap['schema public'].update({'table t2': {
                    'columns': [{'c1': {'type': 'integer', 'inherited': True}},
                                {'c2': {'type': 'text', 'inherited': True}},
                                {'c3': {'type': 'numeric'}}],
                    'inherits': ['t1']}})
        dbsql = self.db.process_map(inmap)
        self.assertEqual(fix_indent(dbsql[0]), CREATE_STMT)
        self.assertEqual(fix_indent(dbsql[1]), "CREATE TABLE t2 (c3 numeric) "
                         "INHERITS (t1)")

    def test_drop_inherited(self):
        "Drop tables that inherit from others"
        self.db.execute(CREATE_STMT)
        self.db.execute("CREATE TABLE t2 (c3 numeric) INHERITS (t1)")
        self.db.execute_commit("CREATE TABLE t3 (c4 date) INHERITS (t2)")
        inmap = self.std_map()
        dbsql = self.db.process_map(inmap)
        self.assertEqual(dbsql, ["DROP TABLE t3", "DROP TABLE t2",
                                 "DROP TABLE t1"])


def suite():
    tests = unittest.TestLoader().loadTestsFromTestCase(TableToMapTestCase)
    tests.addTest(unittest.TestLoader().loadTestsFromTestCase(
            TableToSqlTestCase))
    tests.addTest(unittest.TestLoader().loadTestsFromTestCase(
            TableCommentToSqlTestCase))
    tests.addTest(unittest.TestLoader().loadTestsFromTestCase(
            TableInheritToSqlTestCase))
    return tests

if __name__ == '__main__':
    unittest.main(defaultTest='suite')<|MERGE_RESOLUTION|>--- conflicted
+++ resolved
@@ -266,72 +266,6 @@
         dbsql = self.db.process_map(inmap)
         self.assertEqual(dbsql, ["ALTER TABLE t1 RENAME TO t2"])
 
-<<<<<<< HEAD
-    def test_add_columns(self):
-        "Add two new columns to a table"
-        self.db.execute_commit(CREATE_STMT)
-        inmap = self.std_map()
-        inmap['schema public'].update({'table t1': {
-                    'columns': [{'c1': {'type': 'integer'}},
-                                {'c2': {'type': 'text'}},
-                                {'c3': {'type': 'smallint', 'not_null': True}},
-                                {'c4': {'type': 'date',
-                                        'default': 'now()'}}]}})
-        dbsql = self.db.process_map(inmap)
-        self.assertEqual(fix_indent(dbsql[0]),
-                "ALTER TABLE t1 ADD COLUMN c3 smallint NOT NULL")
-        self.assertEqual(fix_indent(dbsql[1]),
-                "ALTER TABLE t1 ADD COLUMN c4 date DEFAULT now()")
-
-    def test_set_column_not_null(self):
-        "Change a nullable column to NOT NULL"
-        self.db.execute_commit(CREATE_STMT)
-        inmap = self.std_map()
-        inmap['schema public'].update({'table t1': {
-                'columns': [{'c1': {'type': 'integer', 'not_null': True}},
-                            {'c2': {'type': 'text'}}]}})
-        dbsql = self.db.process_map(inmap)
-        self.assertEqual(fix_indent(dbsql[0]),
-                         "ALTER TABLE t1 ALTER COLUMN c1 SET NOT NULL")
-
-    def test_change_column_types(self):
-        "Change the datatypes of two columns"
-        self.db.execute_commit(CREATE_STMT)
-        inmap = self.std_map()
-        inmap['schema public'].update({'table t1': {
-                    'columns': [{'c1': {'type': 'bigint'}},
-                                {'c2': {'type': 'varchar(25)'}}]}})
-        dbsql = self.db.process_map(inmap)
-        self.assertEqual(fix_indent(dbsql[0]),
-                         "ALTER TABLE t1 ALTER COLUMN c1 TYPE bigint")
-        self.assertEqual(fix_indent(dbsql[1]),
-                         "ALTER TABLE t1 ALTER COLUMN c2 TYPE varchar(25)")
-
-    def test_drop_column(self):
-        "Drop a column from a table"
-        self.db.execute_commit("CREATE TABLE t1 (c1 INTEGER, c2 TEXT, "
-                               "c3 SMALLINT, c4 DATE)")
-        inmap = self.std_map()
-        inmap['schema public'].update({'table t1': {
-                    'columns': [{'c1': {'type': 'integer'}},
-                                {'c2': {'type': 'text'}},
-                                {'c4': {'type': 'date',
-                                        'default': 'now()'}}]}})
-        dbsql = self.db.process_map(inmap)
-        self.assertEqual(fix_indent(dbsql[0]), "ALTER TABLE t1 DROP COLUMN c3")
-
-    def test_rename_column(self):
-        "Rename a table column"
-        self.db.execute_commit(CREATE_STMT)
-        inmap = self.std_map()
-        inmap['schema public'].update({'table t1': {
-                    'columns': [{'c1': {'type': 'integer'}},
-                                {'c3': {'type': 'text', 'oldname': 'c2'}}]}})
-        dbsql = self.db.process_map(inmap)
-        self.assertEqual(dbsql[0], "ALTER TABLE t1 RENAME COLUMN c2 TO c3")
-
-=======
->>>>>>> 7fc6ace0
 
 class TableCommentToSqlTestCase(PyrseasTestCase):
     """Test SQL generation of table and column COMMENT statements"""
